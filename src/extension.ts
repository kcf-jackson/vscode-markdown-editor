import * as vscode from 'vscode'
import * as NodePath from 'path'
const KeyVditorOptions = 'vditor.options'

function debug(...args: any[]) {
  console.log(...args)
}

function showError(msg: string) {
  vscode.window.showErrorMessage(`[markdown-editor] ${msg}`)
}

export function activate(context: vscode.ExtensionContext) {
  context.subscriptions.push(
    vscode.commands.registerCommand(
      'markdown-editor.openEditor',
      (uri?: vscode.Uri, ...args) => {
        debug('command', uri, args)
        EditorPanel.createOrShow(context, uri)
      }
    )
  )

  // Register the custom editor provider only if the setting is enabled
  const config = vscode.workspace.getConfiguration('markdown-editor');
  const useAsDefault = config.get<boolean>('useAsDefault', false);
  
  if (useAsDefault) {
    const provider = new MarkdownEditorProvider(context);
    context.subscriptions.push(
      vscode.window.registerCustomEditorProvider('markdown-editor.editor', provider, {
        webviewOptions: { retainContextWhenHidden: true },
        supportsMultipleEditorsPerDocument: false
      })
    );
  }
  
  // Listen for configuration changes to re-register the provider if needed
  context.subscriptions.push(
    vscode.workspace.onDidChangeConfiguration(e => {
      if (e.affectsConfiguration('markdown-editor.useAsDefault')) {
        // Reload window to apply the change
        vscode.commands.executeCommand('workbench.action.reloadWindow');
      }
    })
  );

  context.globalState.setKeysForSync([KeyVditorOptions])
}

/**
 * Custom Editor Provider for Markdown files
 */
class MarkdownEditorProvider implements vscode.CustomEditorProvider<vscode.CustomDocument> {
  private readonly _onDidChangeCustomDocument = new vscode.EventEmitter<vscode.CustomDocumentEditEvent<vscode.CustomDocument>>();
  public readonly onDidChangeCustomDocument = this._onDidChangeCustomDocument.event;

  constructor(private context: vscode.ExtensionContext) {}

  async resolveCustomEditor(
    document: vscode.CustomDocument,
    webviewPanel: vscode.WebviewPanel,
    _token: vscode.CancellationToken
  ): Promise<void> {
    // Log when editors are being resolved
    console.log(`Resolving custom editor for ${document.uri.toString()}`);
    
    try {
      // First, ensure the text document is open in the background
      const textDocument = await vscode.workspace.openTextDocument(document.uri);
      
      // Create a new editor panel using the existing webview panel
      const panel = await EditorPanelMap.createWithExistingPanel(this.context, textDocument, webviewPanel);
      
      // Add specific handling for panel disposal
      webviewPanel.onDidDispose(() => {
        console.log(`Webview panel disposed for ${document.uri.toString()}`);
        // Only clean up what's necessary, don't cascade to other resources
      });
    } catch (error) {
      console.error(`Error resolving custom editor: ${error}`);
      const errorMessage = error instanceof Error ? error.message : String(error);
      vscode.window.showErrorMessage(`Failed to open markdown editor: ${errorMessage}`);
      
      // Fall back to default editor
      webviewPanel.dispose();
      await vscode.commands.executeCommand('vscode.openWith', document.uri, 'default');
    }
  }

  async openCustomDocument(
    uri: vscode.Uri,
    _openContext: vscode.CustomDocumentOpenContext,
    _token: vscode.CancellationToken
  ): Promise<vscode.CustomDocument> {
    return { uri, dispose: () => {} };
  }

  // Implement required methods from the interface
  saveCustomDocument(document: vscode.CustomDocument, cancellation: vscode.CancellationToken): Thenable<void> {
    const panel = EditorPanelMap.get(document.uri);
    if (panel && panel._document) {
      return panel._document.save().then(() => {});
    }
    return Promise.resolve();
  }

  saveCustomDocumentAs(document: vscode.CustomDocument, destination: vscode.Uri, cancellation: vscode.CancellationToken): Thenable<void> {
    // Fix: The saveAs method only takes one parameter and returns Uri | undefined
    // We need to use a different approach
    return vscode.workspace.openTextDocument(document.uri).then(doc => {
      return vscode.workspace.fs.writeFile(destination, Buffer.from(doc.getText())).then(() => {});
    });
  }

  revertCustomDocument(document: vscode.CustomDocument, cancellation: vscode.CancellationToken): Thenable<void> {
    return Promise.resolve();
  }

  backupCustomDocument(document: vscode.CustomDocument, context: vscode.CustomDocumentBackupContext, cancellation: vscode.CancellationToken): Thenable<vscode.CustomDocumentBackup> {
    return Promise.resolve({
      id: context.destination.toString(),
      delete: () => {}
    });
  }
}

/**
 * Manages markdown editor webview panels
 */
class EditorPanelMap {
  /**
   * Track all active panels by URI
   */
  private static panels = new Map<string, EditorPanel>();

  /**
   * Get a panel by URI
   */
  public static get(uri: vscode.Uri): EditorPanel | undefined {
    return this.panels.get(uri.toString());
  }

  /**
   * Register a panel
   */
  public static register(uri: vscode.Uri, panel: EditorPanel): void {
    this.panels.set(uri.toString(), panel);
  }

  /**
   * Unregister a panel
   */
  public static unregister(uri: vscode.Uri): void {
    this.panels.delete(uri.toString());
  }

  // In EditorPanelMap
  private static openDocuments = new Map<string, vscode.TextDocument>();

  public static trackDocument(uri: string, document: vscode.TextDocument) {
    this.openDocuments.set(uri, document);
  }


  /**
   * Create a new panel with an existing webview panel (for custom editor)
   */
  public static async createWithExistingPanel(
    context: vscode.ExtensionContext,
    document: vscode.TextDocument,
    webviewPanel: vscode.WebviewPanel
  ): Promise<EditorPanel> {
    const uri = document.uri;
    const existingPanel = this.get(uri);
    
    if (existingPanel) {
      existingPanel.dispose();
    }
    
    // Configure the webview panel with our options
    webviewPanel.webview.options = EditorPanel.getWebviewOptions(uri);
    
    const panel = new EditorPanel(
      context,
      webviewPanel,
      context.extensionUri,
      document,
      uri
    );
    
    this.register(uri, panel);
    return panel;
  }

  /**
   * Create a new panel or show an existing one
   */
  public static async createOrShow(
    context: vscode.ExtensionContext,
    uri?: vscode.Uri
  ): Promise<EditorPanel | undefined> {
    const { extensionUri } = context;
    const column = vscode.window.activeTextEditor
      ? vscode.window.activeTextEditor.viewColumn
      : undefined;
    
    // If we have a URI and an existing panel for it, show it
    if (uri) {
      const existingPanel = this.get(uri);
      if (existingPanel) {
        existingPanel._panel.reveal(column);
        return existingPanel;
      }
    }

    if (!vscode.window.activeTextEditor && !uri) {
      showError(`Did not open markdown file!`);
      return;
    }
    
    let doc: undefined | vscode.TextDocument;
    
    // from context menu : 从当前打开的 textEditor 中寻找 是否有当前 markdown 的 editor, 有的话则绑定 document
    if (uri) {
      // 从右键打开文件，先打开文档然后开启自动同步，不然没法保存文件和同步到已经打开的document
      doc = await vscode.workspace.openTextDocument(uri);
    } else {
      doc = vscode.window.activeTextEditor?.document;
      // from command mode
      if (doc && doc.languageId !== 'markdown') {
        showError(
          `Current file language is not markdown, got ${doc.languageId}`
        );
        return;
      }
    }

    if (!doc) {
      showError(`Cannot find markdown file!`);
      return;
    }

    // Create a new panel
    const panel = vscode.window.createWebviewPanel(
      EditorPanel.viewType,
      'markdown-editor',
      column || vscode.ViewColumn.One,
      EditorPanel.getWebviewOptions(uri)
    );

    const editorPanel = new EditorPanel(
      context,
      panel,
      extensionUri,
      doc,
      uri
    );
    
    this.register(doc.uri, editorPanel);
    return editorPanel;
  }

  // In the EditorPanelMap class
  public static keepDocumentsAlive() {
    // Iterate through all panels and ensure their documents are open
    for (const [uri, panel] of this.panels.entries()) {
      vscode.workspace.openTextDocument(vscode.Uri.parse(uri)).then(doc => {
        panel._document = doc; // Update the panel's document reference
      });
    }
  }
}

/**
 * Individual editor panel instance
 */
class EditorPanel {
  /**
   * Track the currently panel. Only allow a single panel to exist at a time.
   */
  public static readonly viewType = 'markdown-editor';
  // Add these properties at the top of the class
  private _textEditTimer: NodeJS.Timeout | null = null;
  private _disposalTimeout: NodeJS.Timeout | null = null;
  private _disposables: vscode.Disposable[] = [];

  public static async createOrShow(
    context: vscode.ExtensionContext,
    uri?: vscode.Uri
  ) {
    return EditorPanelMap.createOrShow(context, uri);
  }

  private static getFolders(): vscode.Uri[] {
    const data = [];
    for (let i = 65; i <= 90; i++) {
      data.push(vscode.Uri.file(`${String.fromCharCode(i)}:/`));
    }
    return data;
  }

  static getWebviewOptions(
    uri?: vscode.Uri
  ): vscode.WebviewOptions & vscode.WebviewPanelOptions {
    return {
      // Enable javascript in the webview
      enableScripts: true,
      localResourceRoots: [vscode.Uri.file("/"), ...this.getFolders()],
      retainContextWhenHidden: true,
      enableCommandUris: true,
    };
  }
  
  private get _fsPath() {
    return this._uri.fsPath;
  }

  static get config() {
    return vscode.workspace.getConfiguration('markdown-editor');
  }

<<<<<<< HEAD
  private _keepAliveInterval: NodeJS.Timeout | null = null;

  constructor(
    private readonly _context: vscode.ExtensionContext,
    public readonly _panel: vscode.WebviewPanel,
    private readonly _extensionUri: vscode.Uri,
    public _document: vscode.TextDocument, // 当前有 markdown 编辑器
    public _uri = _document.uri // 从资源管理器打开，只有 uri 没有 _document
  ) {
    // Set the webview's initial html content
    console.log(`Creating EditorPanel for ${this._uri.toString()}`);

    this._init();

    // Listen for when the panel is disposed
    // This happens when the user closes the panel or when the panel is closed programmatically
    // Track document reopening explicitly
    let closedDocumentPaths = new Set<string>();

    // Track document reopening with a timeout mechanism
    let disposalTimeout: NodeJS.Timeout | null = null;

=======
  // Replace the existing document close event handlers with this single implementation
  private setupDocumentCloseHandler() {
    let disposalTimeout: NodeJS.Timeout | null = null;
    
>>>>>>> bec8410a
    vscode.workspace.onDidCloseTextDocument((e) => {
      console.log(`Document closed: ${e.fileName}, comparing with ${this._fsPath}`);
      console.log(`Close stack trace: ${new Error().stack}`);
      
      if (e.fileName === this._fsPath) {
        this._documentCloseTriggered = true;
        
<<<<<<< HEAD
        // Try to reopen the document immediately
        vscode.workspace.openTextDocument(this._uri).then(doc => {
          console.log(`Reopened document: ${doc.fileName}`);
          // Keep the document in the background
          return vscode.window.showTextDocument(doc, { preview: false, viewColumn: vscode.ViewColumn.Beside });
        }).then(() => {
          console.log(`Document shown in editor`);
        }, (error: Error) => {
          console.error(`Failed to reopen document: ${error.message}`);
          // If we can't reopen, allow disposal
          this._keepAlive = false;
          this.dispose();
        });
      }
    }, this._disposables);    

=======
        // Clear any existing timeout
        if (disposalTimeout) {
          clearTimeout(disposalTimeout);
        }
        
        // Set a timeout to delay disposal
        const timeoutSeconds = EditorPanel.config.get<number>('disposalTimeoutSeconds', 10);
        disposalTimeout = setTimeout(() => {
          // Check if the document has been reopened
          const isDocumentOpen = vscode.workspace.textDocuments.some(
            doc => doc.fileName === this._fsPath
          );
          
          // Check if the panel is still visible
          const isPanelVisible = this._panel.visible;
          
          if (!isDocumentOpen && !isPanelVisible) {
            console.log(`Executing delayed disposal for ${this._fsPath} - document was not reopened after 10s`);
            this.dispose();
          } else {
            console.log(`Cancelling disposal for ${this._fsPath} - document was reopened or panel is visible`);
          }
        }, timeoutSeconds * 1000); // 10 second delay
      }
    }, this._disposables);
    
>>>>>>> bec8410a
    // Cancel the disposal if the document is reopened
    vscode.workspace.onDidOpenTextDocument((e) => {
      console.log(`Document opened: ${e.fileName}`);
      if (e.fileName === this._fsPath && disposalTimeout) {
        console.log(`Cancelling scheduled disposal for ${this._fsPath} - document reopened`);
        clearTimeout(disposalTimeout);
        disposalTimeout = null;
      }
    }, this._disposables);
    
<<<<<<< HEAD
    let textEditTimer: NodeJS.Timeout | void;
    
    // Track when files are saved
    vscode.workspace.onDidSaveTextDocument((e) => {
      console.log(`Document saved: ${e.fileName}`);
    }, this._disposables);

    // Track when editors are opened/closed
    vscode.window.onDidChangeVisibleTextEditors((editors) => {
      console.log(`Visible editors changed. Current count: ${editors.length}`);
      editors.forEach(editor => {
        console.log(`  - Editor: ${editor.document.fileName}`);
      });
    }, this._disposables);

    // Track active editor changes
    vscode.window.onDidChangeActiveTextEditor((editor) => {
      console.log(`Active editor changed: ${editor?.document.fileName || 'none'}`);
    }, this._disposables);

    // Track when the webview becomes active/inactive
    this._panel.onDidChangeViewState((e) => {
      console.log(`Panel view state changed for ${this._uri.toString()}: active=${e.webviewPanel.active}, visible=${e.webviewPanel.visible}`);
      
      // Log the current state of all documents
      console.log(`Current open documents:`);
      vscode.workspace.textDocuments.forEach(doc => {
        console.log(`  - ${doc.fileName} (isDirty=${doc.isDirty}, isClosed=${doc.isClosed})`);
      });
    }, this._disposables);

    // Track document state changes
    vscode.workspace.onDidChangeTextDocument((e) => {
      if (e.document.fileName === this._fsPath) {
        console.log(`Document changed: ${e.document.fileName}, isDirty=${e.document.isDirty}`);
      }
=======
    // Also clear on panel disposal
    this._panel.onDidDispose(() => {
      if (disposalTimeout) {
        clearTimeout(disposalTimeout);
        disposalTimeout = null;
      }
    }, null, this._disposables);
  }

  // Add this flag to the EditorPanel class
  private _documentEditPending = false;

  // Replace the existing document change handler
  private setupDocumentChangeHandler() {
    vscode.workspace.onDidChangeTextDocument((e) => {
      if (e.document.fileName !== this._document.fileName) {
        return;
      }
      
      // Skip if this change was triggered by our own edit
      if (this._documentEditPending) {
        return;
      }
      
      // Skip if webview panel is active (user is editing in the webview)
      if (this._panel.active) {
        return;
      }
      
      // Debounce updates
      if (this._textEditTimer) {
        clearTimeout(this._textEditTimer);
      }
      
      this._textEditTimer = setTimeout(() => {
        this._update();
        this._updateEditTitle();
      }, 300);
>>>>>>> bec8410a
    }, this._disposables);
  }

  // Update the message handler for edit messages
  private async handleEditMessage(content: string) {
    if (!this._panel.active) {
      return; // Only sync when webview is active
    }
    
    try {
      this._documentEditPending = true;
      
      if (this._document) {
        const edit = new vscode.WorkspaceEdit();
        edit.replace(
          this._document.uri,
          new vscode.Range(0, 0, this._document.lineCount, 0),
          content
        );
        await vscode.workspace.applyEdit(edit);
      } else if (this._uri) {
        await vscode.workspace.fs.writeFile(this._uri, Buffer.from(content));
      } else {
        showError(`Cannot find original file to save!`);
      }
      
      this._updateEditTitle();
    } finally {
      this._documentEditPending = false;
    }
  }

  private async syncToEditor() {
    if (this._document) {
      const content = await this._panel.webview.postMessage({ command: 'getContent' });
      const edit = new vscode.WorkspaceEdit();
      edit.replace(
        this._document.uri,
        new vscode.Range(0, 0, this._document.lineCount, 0),
        String(content || '')
      );
      await vscode.workspace.applyEdit(edit);
    }
  }
  constructor(
    private readonly _context: vscode.ExtensionContext,
    public readonly _panel: vscode.WebviewPanel,
    private readonly _extensionUri: vscode.Uri,
    public _document: vscode.TextDocument,
    public _uri = _document.uri
  ) {
    // Set the webview's initial html content
    console.log(`Creating EditorPanel for ${this._uri.toString()}`);

    this._init();
    
    // Set up our improved handlers
    this.setupDocumentCloseHandler();
    this.setupDocumentChangeHandler();
    
    // Handle messages from the webview
    this._panel.webview.onDidReceiveMessage(
      async (message) => {
        debug('msg from webview review', message, this._panel.active);

        switch (message.command) {
          case 'ready':
            this._update({
              type: 'init',
              options: {
                useVscodeThemeColor: EditorPanel.config.get<boolean>(
                  'useVscodeThemeColor'
                ),
                ...this._context.globalState.get(KeyVditorOptions),
              },
              theme:
                vscode.window.activeColorTheme.kind ===
                vscode.ColorThemeKind.Dark
                  ? 'dark'
                  : 'light',
            });
            break;
          case 'save-options':
            this._context.globalState.update(KeyVditorOptions, message.options);
            break;
          case 'info':
            vscode.window.showInformationMessage(message.content);
            break;
          case 'error':
            showError(message.content);
            break;
          case 'edit':
            await this.handleEditMessage(message.content);
            break;
          case 'reset-config': {
            await this._context.globalState.update(KeyVditorOptions, {});
            break;
          }
          case 'save': {
            await this.syncToEditor();
            await this._document.save();
            this._updateEditTitle();
            break;
          }
          case 'upload': {
            const assetsFolder = EditorPanel.getAssetsFolder(this._uri);
            try {
              await vscode.workspace.fs.createDirectory(
                vscode.Uri.file(assetsFolder)
              );
            } catch (error) {
              console.error(error);
              showError(`Invalid image folder: ${assetsFolder}`);
            }
            await Promise.all(
              message.files.map(async (f: any) => {
                const content = Buffer.from(f.base64, 'base64');
                return vscode.workspace.fs.writeFile(
                  vscode.Uri.file(NodePath.join(assetsFolder, f.name)),
                  content
                );
              })
            );
            const files = message.files.map((f: any) =>
              NodePath.relative(
                NodePath.dirname(this._fsPath),
                NodePath.join(assetsFolder, f.name)
              ).replace(/\\/g, '/')
            );
            this._panel.webview.postMessage({
              command: 'uploaded',
              files,
            });
            break;
          }
          case 'open-link': {
            let url = message.href;
            if (!/^http/.test(url)) {
              url = NodePath.resolve(this._fsPath, '..', url);
            }
            vscode.commands.executeCommand('vscode.open', vscode.Uri.parse(url));
            break;
          }
        }
      },
      null,
      this._disposables
    );

    // Clean up the timeout when the panel is disposed for other reasons
    this._panel.onDidDispose(() => {
<<<<<<< HEAD
      closedDocumentPaths.delete(this._fsPath);

      if (disposalTimeout) {
        clearTimeout(disposalTimeout);
        disposalTimeout = null;
=======
      if (this._disposalTimeout) {
        clearTimeout(this._disposalTimeout);
        this._disposalTimeout = null;
>>>>>>> bec8410a
      }
      // Existing disposal code...
    }, null, this._disposables);


    // Add to constructor
    this._keepAliveInterval = setInterval(() => {
      if (this._document) {
        // Just accessing the document keeps it alive
        console.log(`Keeping document alive: ${this._document.fileName}, isDirty=${this._document.isDirty}`);
      } else {
        // If document was closed, try to reopen it
        vscode.workspace.openTextDocument(this._uri).then(doc => {
          this._document = doc;
          console.log(`Reopened document: ${doc.fileName}`);
        });
      }
    }, 30000); // Every 30 seconds

  }

  static getAssetsFolder(uri: vscode.Uri) {
    const imageSaveFolder = (
      EditorPanel.config.get<string>('imageSaveFolder') || 'assets'
    )
      .replace(
        '${projectRoot}',
        vscode.workspace.getWorkspaceFolder(uri)?.uri.fsPath || ''
      )
      .replace('${file}', uri.fsPath)
      .replace(
        '${fileBasenameNoExtension}',
        NodePath.basename(uri.fsPath, NodePath.extname(uri.fsPath))
      )
      .replace('${dir}', NodePath.dirname(uri.fsPath));
    const assetsFolder = NodePath.resolve(
      NodePath.dirname(uri.fsPath),
      imageSaveFolder
    );
    return assetsFolder;
  }

  
  // Keep track of whether this panel should be kept alive
  private _keepAlive = true;

  // Override the dispose method to check the keepAlive flag
  public dispose() {
    // If keepAlive is true and this is triggered by document close, prevent disposal
    if (this._keepAlive && this._documentCloseTriggered) {
      console.log(`Preventing disposal of panel for ${this._uri.toString()} due to keepAlive flag`);
      this._documentCloseTriggered = false;
      return;
    }
    // Check if already disposed to prevent multiple disposals
    if (this._isDisposed) {
      console.log(`Panel already disposed for ${this._uri.toString()}, skipping`);
      return;
    }
    
    this._isDisposed = true;
    console.log(`Disposing EditorPanel for ${this._uri.toString()}`);
    
    // Unregister from the map
    EditorPanelMap.unregister(this._uri);
  
    // Clean up our resources
    this._panel.dispose();
  
    while (this._disposables.length) {
      const x = this._disposables.pop();
      if (x) {
        x.dispose();
      }
    }

    // In the dispose() method or wherever you're clearing the interval
    if (this._keepAliveInterval) {
      clearInterval(this._keepAliveInterval);
      this._keepAliveInterval = null;
    }

  }
  
  // Add this property to the class
  private _documentCloseTriggered = false;
  private _isDisposed = false;
  

  private _init() {
    const webview = this._panel.webview;

    this._panel.webview.html = this._getHtmlForWebview(webview);
    this._panel.title = NodePath.basename(this._fsPath);
  }
  
  private _isEdit = false;
  
  private _updateEditTitle() {
    const isEdit = this._document.isDirty;
    if (isEdit !== this._isEdit) {
      this._isEdit = isEdit;
      this._panel.title = `${isEdit ? `[edit]` : ''}${NodePath.basename(
        this._fsPath
      )}`;
    }
  }

  private async _update(
    props: {
      type?: 'init' | 'update';
      options?: any;
      theme?: 'dark' | 'light';
    } = { options: void 0 }
  ) {
    const md = this._document
      ? this._document.getText()
      : (await vscode.workspace.fs.readFile(this._uri)).toString();
    // const dir = NodePath.dirname(this._document.fileName);
    this._panel.webview.postMessage({
      command: 'update',
      content: md,
      ...props,
    });
  }

  private _getHtmlForWebview(webview: vscode.Webview) {
    const toUri = (f: string) =>
      webview.asWebviewUri(vscode.Uri.joinPath(this._extensionUri, f));
    const baseHref =
      NodePath.dirname(
        webview.asWebviewUri(vscode.Uri.file(this._fsPath)).toString()
      ) + '/';
    const toMediaPath = (f: string) => `media/dist/${f}`;
    const JsFiles = ['main.js'].map(toMediaPath).map(toUri);
    const CssFiles = ['main.css'].map(toMediaPath).map(toUri);

    return (
      `<!DOCTYPE html>
			<html lang="en">
			<head>
				<meta charset="UTF-8">

				<meta name="viewport" content="width=device-width, initial-scale=1.0">
				<base href="${baseHref}" />


				${CssFiles.map((f) => `<link href="${f}" rel="stylesheet">`).join('\n')}

				<title>markdown editor</title>
        <style>` +
      EditorPanel.config.get<string>('customCss') +
      `</style>
			</head>
			<body>
				<div id="app"></div>


				${JsFiles.map((f) => `<script src="${f}"></script>`).join('\n')}
			</body>
			</html>`
    );
  }
}<|MERGE_RESOLUTION|>--- conflicted
+++ resolved
@@ -320,35 +320,10 @@
     return vscode.workspace.getConfiguration('markdown-editor');
   }
 
-<<<<<<< HEAD
-  private _keepAliveInterval: NodeJS.Timeout | null = null;
-
-  constructor(
-    private readonly _context: vscode.ExtensionContext,
-    public readonly _panel: vscode.WebviewPanel,
-    private readonly _extensionUri: vscode.Uri,
-    public _document: vscode.TextDocument, // 当前有 markdown 编辑器
-    public _uri = _document.uri // 从资源管理器打开，只有 uri 没有 _document
-  ) {
-    // Set the webview's initial html content
-    console.log(`Creating EditorPanel for ${this._uri.toString()}`);
-
-    this._init();
-
-    // Listen for when the panel is disposed
-    // This happens when the user closes the panel or when the panel is closed programmatically
-    // Track document reopening explicitly
-    let closedDocumentPaths = new Set<string>();
-
-    // Track document reopening with a timeout mechanism
-    let disposalTimeout: NodeJS.Timeout | null = null;
-
-=======
   // Replace the existing document close event handlers with this single implementation
   private setupDocumentCloseHandler() {
     let disposalTimeout: NodeJS.Timeout | null = null;
     
->>>>>>> bec8410a
     vscode.workspace.onDidCloseTextDocument((e) => {
       console.log(`Document closed: ${e.fileName}, comparing with ${this._fsPath}`);
       console.log(`Close stack trace: ${new Error().stack}`);
@@ -356,24 +331,6 @@
       if (e.fileName === this._fsPath) {
         this._documentCloseTriggered = true;
         
-<<<<<<< HEAD
-        // Try to reopen the document immediately
-        vscode.workspace.openTextDocument(this._uri).then(doc => {
-          console.log(`Reopened document: ${doc.fileName}`);
-          // Keep the document in the background
-          return vscode.window.showTextDocument(doc, { preview: false, viewColumn: vscode.ViewColumn.Beside });
-        }).then(() => {
-          console.log(`Document shown in editor`);
-        }, (error: Error) => {
-          console.error(`Failed to reopen document: ${error.message}`);
-          // If we can't reopen, allow disposal
-          this._keepAlive = false;
-          this.dispose();
-        });
-      }
-    }, this._disposables);    
-
-=======
         // Clear any existing timeout
         if (disposalTimeout) {
           clearTimeout(disposalTimeout);
@@ -400,7 +357,6 @@
       }
     }, this._disposables);
     
->>>>>>> bec8410a
     // Cancel the disposal if the document is reopened
     vscode.workspace.onDidOpenTextDocument((e) => {
       console.log(`Document opened: ${e.fileName}`);
@@ -411,44 +367,6 @@
       }
     }, this._disposables);
     
-<<<<<<< HEAD
-    let textEditTimer: NodeJS.Timeout | void;
-    
-    // Track when files are saved
-    vscode.workspace.onDidSaveTextDocument((e) => {
-      console.log(`Document saved: ${e.fileName}`);
-    }, this._disposables);
-
-    // Track when editors are opened/closed
-    vscode.window.onDidChangeVisibleTextEditors((editors) => {
-      console.log(`Visible editors changed. Current count: ${editors.length}`);
-      editors.forEach(editor => {
-        console.log(`  - Editor: ${editor.document.fileName}`);
-      });
-    }, this._disposables);
-
-    // Track active editor changes
-    vscode.window.onDidChangeActiveTextEditor((editor) => {
-      console.log(`Active editor changed: ${editor?.document.fileName || 'none'}`);
-    }, this._disposables);
-
-    // Track when the webview becomes active/inactive
-    this._panel.onDidChangeViewState((e) => {
-      console.log(`Panel view state changed for ${this._uri.toString()}: active=${e.webviewPanel.active}, visible=${e.webviewPanel.visible}`);
-      
-      // Log the current state of all documents
-      console.log(`Current open documents:`);
-      vscode.workspace.textDocuments.forEach(doc => {
-        console.log(`  - ${doc.fileName} (isDirty=${doc.isDirty}, isClosed=${doc.isClosed})`);
-      });
-    }, this._disposables);
-
-    // Track document state changes
-    vscode.workspace.onDidChangeTextDocument((e) => {
-      if (e.document.fileName === this._fsPath) {
-        console.log(`Document changed: ${e.document.fileName}, isDirty=${e.document.isDirty}`);
-      }
-=======
     // Also clear on panel disposal
     this._panel.onDidDispose(() => {
       if (disposalTimeout) {
@@ -464,8 +382,8 @@
   // Replace the existing document change handler
   private setupDocumentChangeHandler() {
     vscode.workspace.onDidChangeTextDocument((e) => {
-      if (e.document.fileName !== this._document.fileName) {
-        return;
+      if (e.document.fileName === this._fsPath) {
+        console.log(`Document changed: ${e.document.fileName}, isDirty=${e.document.isDirty}`);
       }
       
       // Skip if this change was triggered by our own edit
@@ -487,7 +405,6 @@
         this._update();
         this._updateEditTitle();
       }, 300);
->>>>>>> bec8410a
     }, this._disposables);
   }
 
@@ -639,17 +556,9 @@
 
     // Clean up the timeout when the panel is disposed for other reasons
     this._panel.onDidDispose(() => {
-<<<<<<< HEAD
-      closedDocumentPaths.delete(this._fsPath);
-
-      if (disposalTimeout) {
-        clearTimeout(disposalTimeout);
-        disposalTimeout = null;
-=======
       if (this._disposalTimeout) {
         clearTimeout(this._disposalTimeout);
         this._disposalTimeout = null;
->>>>>>> bec8410a
       }
       // Existing disposal code...
     }, null, this._disposables);
